[workspace]
members = [
    "core",
    "kernel/cli",
<<<<<<< HEAD
    "kernel/hardware",
    "kernel/hosted-tap",
=======
    "kernel/hosted-tcp",
>>>>>>> 2a47fbc5
    "kernel/hosted-time",
    "kernel/hosted-wasi",
    "kernel/standalone",
    "interfaces/hardware",
    "interfaces/interface",
    "interfaces/loader",
    "interfaces/network",
    "interfaces/random",
    "interfaces/stdout",
    "interfaces/syscalls",
    "interfaces/threads",
    "interfaces/time",
    "interfaces/vulkan",
    "interfaces/window",
]

[profile.dev]
opt-level = 1

[profile.release]
opt-level = 3
lto = true
codegen-units = 1
panic = 'abort'<|MERGE_RESOLUTION|>--- conflicted
+++ resolved
@@ -2,12 +2,7 @@
 members = [
     "core",
     "kernel/cli",
-<<<<<<< HEAD
-    "kernel/hardware",
     "kernel/hosted-tap",
-=======
-    "kernel/hosted-tcp",
->>>>>>> 2a47fbc5
     "kernel/hosted-time",
     "kernel/hosted-wasi",
     "kernel/standalone",
