--- conflicted
+++ resolved
@@ -11,17 +11,11 @@
 async-std = "1.3"
 futures = "0.3.1"
 redshirt-core = { path = "../../core" }
-<<<<<<< HEAD
 redshirt-network-interface = { path = "../../interfaces/network" }
+redshirt-stdout-hosted = { path = "../hosted-stdout" }
 redshirt-stdout-interface = { path = "../../interfaces/stdout" }
 redshirt-syscalls-interface = { path = "../../interfaces/syscalls" }
 redshirt-tap-hosted = { path = "../hosted-tap" }
-=======
-redshirt-stdout-hosted = { path = "../hosted-stdout" }
-redshirt-stdout-interface = { path = "../../interfaces/stdout" }
-redshirt-syscalls-interface = { path = "../../interfaces/syscalls" }
-redshirt-tcp-interface = { path = "../../interfaces/tcp" }
->>>>>>> 08d8ba41
 redshirt-time-hosted = { path = "../hosted-time" }
 redshirt-time-interface = { path = "../../interfaces/time" }
 parity-scale-codec = "1.0.5"
